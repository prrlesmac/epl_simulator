from playwright.sync_api import sync_playwright
import requests
import pandas as pd
from bs4 import BeautifulSoup
import re
import numpy as np
from config import config
from db import db_connect
from datetime import datetime
import time
import os
from dotenv import load_dotenv

load_dotenv()

def extract_scores(score):
    if pd.isna(score):
        return pd.Series([None, None, None, None])

    match_goals = re.search(r"(\d+)–(\d+)", score)
    home_goals, away_goals = (
        (int(match_goals.group(1)), int(match_goals.group(2)))
        if match_goals
        else (None, None)
    )

    pens = re.findall(r"\((\d+)\)", score)
    if len(pens) == 2:
        home_pens, away_pens = int(pens[0]), int(pens[1])
    else:
        home_pens, away_pens = None, None

    return pd.Series([home_goals, away_goals, home_pens, away_pens])


def get_fixtures(url_list, table_id):
    """
    Fetches and parses a fixture table from a given webpage URL.

    Sends an HTTP GET request to the specified URL, parses the HTML to extract
    a table of fixtures using BeautifulSoup, and converts the table into a
    Pandas DataFrame. The function assumes the table has a specific ID
    (`sched_2024-2025_9_1`) and that the table structure includes a thead and tbody.

    Args:
        url (list): list of URLs of the webpages containing the fixture tables.
        table_id (list): list table IDs for geting the fixtures using beautiful soup

    Returns:
        pandas.DataFrame: A DataFrame containing the fixture information,
        with column headers extracted from the table. If the request fails,
        the function prints an error message and may return an undefined variable.

    Raises:
        requests.exceptions.RequestException: If the HTTP request fails.
        AttributeError: If the expected table or structure is not found in the HTML.
    """

<<<<<<< HEAD
    df_all = []
    for url in url_list:
        # Send a GET request to fetch the HTML content
        time.sleep(10)
        response = requests.get(url)
        # Check if the request was successful
        if response.status_code == 200:
            # Parse the HTML content using BeautifulSoup
            soup = BeautifulSoup(response.text, "html.parser")
            for id in table_id:
                table = soup.find("table", {"id": id})

                # Extract table headers
                headers = [th.text.strip() for th in table.find("thead").find_all("th")]

                # Extract table rows
                rows = []
                for tr in table.find("tbody").find_all("tr"):
                    row_th = [tr.find("th").text.strip()] if tr.find("th") else [""]
                    row_td = [td.text.strip() for td in tr.find_all("td")]
                    row = row_th + row_td
                    rows.append(row)
                # Convert to a Pandas DataFrame
                df = pd.DataFrame(
                    rows, columns=headers
                )
                  # Exclude the first header if it's a placeholder
                # exclude rows where Home and Away are empty
                # for ucl tables
                if all(col in df.columns for col in ["Home", "Away","xG"]):
                    df = df[(df["Home"] != "") | (df["Away"] != "")]
                    df = df.drop(columns=["xG"])
                df["url"] = url
                df_all.append(df)
            # Display the DataFrame
            print("Fetching fixtures data...")
        else:
            print(f"Failed to fetch the page. Status code: {response.status_code}")
            return
    df_all = pd.concat(df_all)
=======
    time.sleep(10)
    headers = {
        "User-Agent": (
            "Mozilla/5.0 (Windows NT 10.0; Win64; x64) "
            "AppleWebKit/537.36 (KHTML, like Gecko) "
            "Chrome/120.0.0.0 Safari/537.36"
        ),
        "Accept-Language": "en-US,en;q=0.9",
        "Accept": "text/html,application/xhtml+xml,application/xml;q=0.9,image/webp,*/*;q=0.8",
        "Referer": "https://www.google.com/"
    }
    # Send a GET request to fetch the HTML content
    response = requests.get(url, headers=headers)
    # Check if the request was successful
    if response.status_code == 200:
        df_all = parse_fixtures_html(response.text, table_id)
        print("Fetching fixtures data...")
        return df_all
    else:
        print(f"Failed to fetch the page. Status code: {response.status_code}")
        return None

def get_fixtures_playwright(url, table_id):
    """
    Fetch and parse a fixture table from a webpage using Playwright

    Sends an HTTP GET request to the specified URL, parses the HTML to extract
    a table of fixtures using BeautifulSoup, and converts the table into a
    Pandas DataFrame. The function assumes the table has a specific ID
    (`sched_2024-2025_9_1`) and that the table structure includes a thead and tbody.

    Args:
        url (str): The URL of the webpage containing the fixture table.
        table_id (list): list table IDs for geting the fixtures using beautiful soup

    Returns:
        pandas.DataFrame: A DataFrame containing the fixture information,
        with column headers extracted from the table. If the request fails,
        the function prints an error message and may return an undefined variable.

    Raises:
        requests.exceptions.RequestException: If the HTTP request fails.
        AttributeError: If the expected table or structure is not found in the HTML.
    """
    with sync_playwright() as p:
        browser = p.chromium.launch(headless=True)  # or headless=False to watch
        page = browser.new_page()

        # Mimic a real browser
        page.set_extra_http_headers({
            "User-Agent": (
                "Mozilla/5.0 (Windows NT 10.0; Win64; x64) "
                "AppleWebKit/537.36 (KHTML, like Gecko) "
                "Chrome/120.0.0.0 Safari/537.36"
            ),
            "Referer": "https://www.google.com/",
            "Accept-Language": "en-US,en;q=0.9"
        })

        page.goto(url, wait_until="domcontentloaded")
        time.sleep(10)  # Wait for Cloudflare challenge or dynamic content

        html = page.content()
        browser.close()

    # Now parse the table with BeautifulSoup or your existing parser
    df_all = parse_fixtures_html(html, table_id)
    print("Fixtures fetched via Playwright")
    return df_all


def get_fixtures_local_file(filepath, table_id):
    """
    Fetches and parses a fixture table from a given local HTML file.

    Reads a local HTML file, parses the HTML to extract
    a table of fixtures using BeautifulSoup, and converts the table into a
    Pandas DataFrame. The function assumes the table has a specific ID
    (`sched_2024-2025_9_1`) and that the table structure includes a thead and tbody.

    Args:
        filepath (str): The path of the file containing the fixtures table.
        table_id (list): list table IDs for geting the fixtures using beautiful soup

    Returns:
        pandas.DataFrame: A DataFrame containing the fixture information,
        with column headers extracted from the table. If the request fails,
        the function prints an error message and may return an undefined variable.
    """

    with open(filepath, "r", encoding="utf-8") as html_file:
        html_content = html_file.read()

    df_all = parse_fixtures_html(html_content, table_id)
    print("Fetching fixtures data...")
    
    return df_all


def parse_fixtures_html(html, table_id):
    """
    Parse HTML content to extract fixtures data from specified tables and return as a DataFrame.

    This function takes raw HTML content and extracts data from tables identified by their IDs.
    It processes each table by parsing headers and rows, combines them into individual DataFrames,
    and concatenates all tables into a single DataFrame. Rows with empty "Home" and "Away" 
    columns are filtered out, and the "xG" column is dropped if present.

    Args:
        html (str): Raw HTML content containing the tables to be parsed.
        table_id (list[str]): A list of table IDs to locate and extract from the HTML.

    Returns:
        pandas.DataFrame: A concatenated DataFrame containing all extracted fixtures data 
                         with empty Home/Away rows removed and xG column dropped.

    Raises:
        ValueError: If no valid tables are found with the specified IDs.
        AttributeError: If the expected table structure (thead/tbody) is not found.
    """
    # Parse the HTML content using BeautifulSoup
    soup = BeautifulSoup(html, "html.parser")
    
    # Find the tables containing the fixtures
    df_all = []
    for id in table_id:
        print(f"Processing table with ID: {id}")
        table = soup.find("table", {"id": id})
        
        if not table:
            print(f"Warning: Table with ID '{id}' not found")
            continue
            
        # Check if table has the expected structure
        thead = table.find("thead")
        tbody = table.find("tbody")
        
        if not thead or not tbody:
            print(f"Warning: Table '{id}' missing thead or tbody")
            continue

        # Extract table headers
        headers = [th.text.strip() for th in thead.find_all("th")]

        # Extract table rows
        rows = []
        for tr in tbody.find_all("tr"):
            row_th = [tr.find("th").text.strip()] if tr.find("th") else [""]
            row_td = [td.text.strip() for td in tr.find_all("td")]
            row = row_th + row_td
            rows.append(row)
            
        if not rows:
            print(f"Warning: No data rows found in table '{id}'")
            continue
            
        # Convert to a Pandas DataFrame
        df = pd.DataFrame(rows, columns=headers)
        
        # Exclude rows where Home and Away are empty
        df = df[(df["Home"] != "") | (df["Away"] != "")]
        df = df[(~df["Home"].isnull()) | (~df["Away"].isnull())]

        # Drop xG column if it exists
        if "xG" in df.columns:
            df = df.drop(columns=["xG"])

        df_all.append(df)
        print(f"Successfully processed table '{id}' with {len(df)} rows")
    
    if not df_all:
        raise ValueError("No valid tables found with the specified IDs")
        
    df_all = pd.concat(df_all, ignore_index=True)
    print(f"Fetching fixtures data complete. Total rows: {len(df_all)}")

>>>>>>> 96c67c08
    return df_all


def get_fixtures_text(url_list):
    """
    Scrape baseball game data from HTML and return a pandas DataFrame.
    
    Args:
        url_list (str): list of URLs to parse
    
    Returns:
        pd.DataFrame: DataFrame with columns: date, home_team, away_team, runs_home, runs_away
    """
    df_all = []
    for url in url_list:
        # Send a GET request to fetch the HTML content
        time.sleep(10)
        response = requests.get(url)
        # Check if the request was successful
        if response.status_code == 200:
            # Parse the HTML content using BeautifulSoup
            soup = BeautifulSoup(response.text, "html.parser")
    
            games_data = []
            current_date = None
            # Find all h3 elements (dates) and game elements
            for element in soup.find_all(['h2','h3', 'p']):
                if element.name == 'h2':
                    schedule = element.get_text(strip=True)
                    current_stage = "League" if schedule == "MLB Schedule" else "Playoff" if schedule == "Postseason Schedule" else ""
                if element.name == 'h3':
                    # Extract date from h3 element
                    current_date = element.get_text(strip=True)
                elif element.name == 'p' and 'game' in element.get('class', []):
                    # Parse game data
                    if current_date:
                        game_data = parse_game_element(element, current_date, current_stage)
                        if game_data:
                            games_data.append(game_data)
            df = pd.DataFrame(games_data)
            df_all.append(df)
            print("Fetching fixtures data...")
        else:
            print(f"Failed to fetch the page. Status code: {response.status_code}")
            return            

    df_all = pd.concat(df_all)
    return df_all


def parse_game_element(game_element, date, round):
    """
    Parse individual game element to extract team names and scores.
    
    Args:
        game_element: BeautifulSoup element containing game data
        date (str): Date of the game
        round (str): stage of the game
    
    Returns:
        dict: Game data dictionary or None if parsing fails
    """
    try:
        text = game_element.get_text()
        
        # Find all team links
        team_links = game_element.find_all('a', href=lambda x: x and '/teams/' in x)
        
        if len(team_links) < 2:
            return None
            
        # Extract team names (remove year from link text)
        teams = []
        for link in team_links[:2]:  # Only take first 2 team links
            team_name = link.get_text(strip=True)
            teams.append(team_name)
        
        # Extract scores using regex
        # Pattern looks for numbers in parentheses
        scores = re.findall(r'\((\d+)\)', text)
        
        if len(teams) != 2 or len(scores) != 2:
            return None
        
        # Determine home/away based on @ symbol and strong tag (winner indication)
        away_team = teams[0]
        home_team = teams[1]
        away_goals = int(scores[0])
        home_goals = int(scores[1])
        
        return {
            'round': round,
            'date': date,
            'away': away_team,
            'home': home_team,
            'away_goals': away_goals,
            'home_goals': home_goals
        }
        
    except Exception as e:
        print(f"Error parsing game element: {e}")
        return None


def process_footy_table(fixtures, country):
    """
    Cleans and enriches a football fixtures DataFrame.

    - Removes rows with missing team names.
    - Parses the 'score' column into goal and penalty columns.
    - Adds a 'played' flag based on whether scores are available.
    - Optionally strips country codes from team names for European competitions.
    - Ensures presence of 'neutral' and 'round' columns with default values.

    Parameters:
        fixtures (pd.DataFrame): Match data with at least 'home', 'away', and 'score' columns.
        country (str): League or competition code (e.g., 'UCL') used for team name formatting.

    Returns:
        pd.DataFrame: Processed fixtures table.
    """
    fixtures = fixtures[(fixtures["home"] != "") & (fixtures["away"] != "")].copy()
    fixtures["score"] = fixtures["score"].replace("", None)
    # Apply function to the 'score' column and expand results into new columns
    fixtures[["home_goals", "away_goals", "home_pens", "away_pens"]] = fixtures[
        "score"
    ].apply(extract_scores)
    fixtures["played"] = np.where(
        (fixtures["home_goals"].isnull()) | (fixtures["away_goals"].isnull()),
        "N",
        "Y",
    )
    # remove country from team names if the league is european
    if country in ["UCL", "UEL", "UECL"]:
        fixtures["home"] = fixtures["home"].str[:-3]
        fixtures["away"] = fixtures["away"].str[3:]
    fixtures["home"] = fixtures["home"].str.strip()
    fixtures["away"] = fixtures["away"].str.strip()

    fixtures["neutral"] = "N"
    if "round" not in fixtures.columns:
        fixtures["round"] = "League"
    fixtures["round"] = fixtures["round"].fillna("League")

    return fixtures

def process_nfl_table_legacy(fixtures):
    """
    Cleans and formats an NFL fixtures DataFrame for analysis.

    - Renames and standardizes key columns (teams, scores, dates, rounds).
    - Filters out incomplete or preseason games.
    - Extracts season year from URLs and adjusts for games played in Jan/Feb.
    - Parses full datetime from textual date and season year.
    - Adds flags for whether the game was played and whether it was at a neutral venue (e.g., Super Bowl).
    - Adds an empty 'notes' column for future use.

    Parameters:
        fixtures (pd.DataFrame): Raw NFL game data with columns like 'hometm', 'vistm', 'week', 'date', 'url', etc.

    Returns:
        pd.DataFrame: Cleaned and enriched fixtures DataFrame.
    """
    fixtures.columns.values[2] = "date"
    fixtures.columns.values[4] = "away_goals"
    fixtures.columns.values[7] = "home_goals"

    fixtures = fixtures.rename(columns = {
        "vistm": "away",
        "hometm": "home",
        "week": "round",
    })
    fixtures = fixtures[(~fixtures["away"].isnull()) & (~fixtures["home"].isnull())].copy()
    fixtures = fixtures[~fixtures["round"].str.startswith("Pre")].copy()
    fixtures["season"] = fixtures["url"].str.extract(r"/years/(\d{4})/")  
    fixtures["year"] = fixtures.apply(
        lambda row: str(int(row["season"]) + 1) if row["date"].lower().startswith(("jan", "feb")) else row["season"],
        axis=1
    )   
    fixtures["date"] = pd.to_datetime(fixtures["date"] + " " + fixtures["year"])
    fixtures["home_goals"] = pd.to_numeric(fixtures["home_goals"].replace("", pd.NA), errors="coerce").astype("Int64")
    fixtures["away_goals"] = pd.to_numeric(fixtures["away_goals"].replace("", pd.NA), errors="coerce").astype("Int64")

    fixtures["round"] = np.where(
        fixtures["round"].isin(["WildCard","Division","ConfChamp","SuperBowl"]),
        fixtures["round"],
        "League"
    )

    fixtures["played"] = np.where(
        (fixtures["home_goals"].isnull()) | (fixtures["away_goals"].isnull()),
        "N",
        "Y",
    )
    fixtures["neutral"] = np.where(
        fixtures["round"]=="SuperBowl",
        "Y",
        "N"
    )
    fixtures["notes"] = ""

    return fixtures



def process_nfl_table(fixtures):
    """
    Cleans and formats an NFL fixtures DataFrame for analysis.

    - Renames and standardizes key columns (teams, scores, dates, rounds).
    - Filters out incomplete or preseason games.
    - Extracts season year from URLs and adjusts for games played in Jan/Feb.
    - Parses full datetime from textual date and season year.
    - Adds flags for whether the game was played and whether it was at a neutral venue (e.g., Super Bowl).
    - Adds an empty 'notes' column for future use.

    Parameters:
        fixtures (pd.DataFrame): Raw NFL game data with columns like 'hometm', 'vistm', 'week', 'date', 'url', etc.

    Returns:
        pd.DataFrame: Cleaned and enriched fixtures DataFrame.
    """
    fixtures.columns.values[2] = "date"
    fixtures.columns.values[5] = "home_or_away"

    fixtures["home"] = np.where(
        fixtures["home_or_away"] == "@",
        fixtures["loser/tie"],
        fixtures["winner/tie"]
    )
    fixtures["away"] = np.where(
        fixtures["home_or_away"] == "@",
        fixtures["winner/tie"],
        fixtures["loser/tie"]
    )
    fixtures["home_goals"] = np.where(
        fixtures["home_or_away"] == "@",
        fixtures["ptsl"],
        fixtures["ptsw"]
    )
    fixtures["away_goals"] = np.where(
        fixtures["home_or_away"] == "@",
        fixtures["ptsw"],
        fixtures["ptsl"]
    )
    fixtures = fixtures.rename(columns = {
        "week": "round",
    })
    fixtures = fixtures[(~fixtures["away"].isnull()) & (~fixtures["home"].isnull())].copy()
    fixtures = fixtures[~fixtures["round"].str.startswith("Pre")].copy()
    fixtures["season"] = fixtures["url"].str.extract(r"/years/(\d{4})/")  
    fixtures["home_goals"] = pd.to_numeric(fixtures["home_goals"].replace("", pd.NA), errors="coerce").astype("Int64")
    fixtures["away_goals"] = pd.to_numeric(fixtures["away_goals"].replace("", pd.NA), errors="coerce").astype("Int64")

    fixtures["round"] = np.where(
        fixtures["round"].isin(["WildCard","Division","ConfChamp","SuperBowl"]),
        fixtures["round"],
        "League"
    )

    fixtures["played"] = np.where(
        (fixtures["home_goals"].isnull()) | (fixtures["away_goals"].isnull()),
        "N",
        "Y",
    )
    fixtures["neutral"] = np.where(
        fixtures["round"]=="SuperBowl",
        "Y",
        "N"
    )
    fixtures["notes"] = ""

    return fixtures


def process_nba_table(fixtures):
    """
    Cleans and standardizes an NBA fixtures DataFrame.

    - Renames and maps key columns for teams and scores.
    - Filters out rows with missing team names.
    - Converts the 'date' column to datetime format.
    - Normalizes missing score values and adds a 'played' flag.
    - Adds default 'neutral', 'round', and 'notes' columns.

    Parameters:
        fixtures (pd.DataFrame): Raw NBA game data with columns such as 'visitor/neutral', 'home/neutral', 'date', and scores.

    Returns:
        pd.DataFrame: Cleaned and enriched fixtures DataFrame.
    """
    fixtures.columns.values[3] = "away_goals"
    fixtures.columns.values[5] = "home_goals"

    fixtures = fixtures.rename(columns = {
        "visitor/neutral": "away",
        "home/neutral": "home",
    })
    fixtures = fixtures[(~fixtures["away"].isnull()) & (~fixtures["home"].isnull())].copy()
    fixtures["date"] = pd.to_datetime(fixtures["date"], format='%a, %b %d, %Y')
    fixtures["home_goals"] = pd.to_numeric(fixtures["home_goals"].replace("", pd.NA), errors="coerce").astype("Int64")
    fixtures["away_goals"] = pd.to_numeric(fixtures["away_goals"].replace("", pd.NA), errors="coerce").astype("Int64")

    play_in_date_start = fixtures[fixtures["notes"]=="Play-In Game"]["date"].min()
    play_in_date_end = fixtures[fixtures["notes"]=="Play-In Game"]["date"].max()
    fixtures["round"] = np.where(
        fixtures["date"] < play_in_date_start,
        np.where(
            fixtures["notes"] == "NBA Cup",
            "NBA Cup",
            "League"
        ),
        np.where(
            fixtures["date"] > play_in_date_end,
            "Playoff",
            "Play-in"
        )
    )

    fixtures["played"] = np.where(
        (fixtures["home_goals"].isnull()) | (fixtures["away_goals"].isnull()),
        "N",
        "Y",
    )
    fixtures["neutral"] = "N"

    return fixtures

def process_mlb_table(fixtures):
    """
    Cleans and standardizes an MLB fixtures DataFrame.

    - Filters out rows with missing team names.
    - Converts the 'date' column to datetime format.
    - Normalizes missing score values and adds a 'played' flag.
    - Adds default values for 'neutral', 'round', and 'notes' columns.

    Parameters:
        fixtures (pd.DataFrame): Raw MLB game data with columns like 'home', 'away', 'date', 'home_goals', and 'away_goals'.

    Returns:
        pd.DataFrame: Cleaned and structured fixtures DataFrame.
    """
    fixtures = fixtures[(~fixtures["away"].isnull()) & (~fixtures["home"].isnull())].copy()
    fixtures["date"] = pd.to_datetime(fixtures["date"], format='%A, %B %d, %Y')
    fixtures["home_goals"] = pd.to_numeric(fixtures["home_goals"].replace("", pd.NA), errors="coerce").astype("Int64")
    fixtures["away_goals"] = pd.to_numeric(fixtures["away_goals"].replace("", pd.NA), errors="coerce").astype("Int64")

    fixtures["played"] = np.where(
        (fixtures["home_goals"].isnull()) | (fixtures["away_goals"].isnull()),
        "N",
        "Y",
    )
    fixtures["neutral"] = "N"
    fixtures["notes"] = ""

    return fixtures

def process_fixtures(fixtures, country):
    """
    Cleans and processes a raw fixtures DataFrame to extract match outcomes.

    Standardizes column names, filters out incomplete rows, splits the score into
    home and away goals, and marks whether each fixture has been played.

    Args:
        fixtures (pandas.DataFrame): Raw fixtures DataFrame, typically parsed from HTML,
        with columns including 'home', 'away', and 'score'.
        country (str): The country or league identifier to adjust team names and processing.

    Returns:
        pandas.DataFrame: A cleaned and processed DataFrame with the following columns:
            - 'home': Home team name
            - 'away': Away team name
            - 'home_goals': Goals scored by the home team (as string or NaN)
            - 'away_goals': Goals scored by the away team (as string or NaN)
            - 'played': 'Y' if the match has been played, otherwise 'N'
            - 'neutral': 'Y' if the match is neutral venue, otherwise 'N'
    """
    is_footy_league = country in ["ENG","ESP","GER","FRA","ITA","UCL","UEL","UECL"]
    fixtures.columns = fixtures.columns.str.lower()
    if is_footy_league:
        fixtures = process_footy_table(fixtures, country)
    elif country=="NFL":
        fixtures = process_nfl_table(fixtures)
    elif country=="NBA":
        fixtures = process_nba_table(fixtures)
    elif country=="MLB":
        fixtures = process_mlb_table(fixtures)
    else:
        raise ValueError("Invalid league to sim selected")

    fixtures = fixtures[
        [
            "home",
            "away",
            "home_goals",
            "away_goals",
            "played",
            "neutral",
            "round",
            "date",
            "notes",
        ]
    ]
    return fixtures


def main_fixtures():
    engine = db_connect.get_postgres_engine()
    fixtures_all = []
    league_name = os.getenv("LEAGUES_TO_SIM")
    leagues_to_sim = config.active_uefa_leagues if league_name == "UEFA" else [league_name]
    leagues_config = {k: v for k, v in config.fixtures_config.items() if k in leagues_to_sim}
    for k, v in leagues_config.items():
        print("Getting fixtures for: ", k)
<<<<<<< HEAD
        if k == "MLB":
            fixtures = get_fixtures_text(v["fixtures_url"])
        else:
            fixtures = get_fixtures(v["fixtures_url"], v["table_id"])
=======
        if config.parsing_method == "http_request":
            fixtures = get_fixtures(v["fixtures_url"], v["table_id"])
        elif config.parsing_method == "local_file":
            fixtures = get_fixtures_local_file(v["local_file_path"], v["table_id"])
        elif config.parsing_method == "playwright":
            fixtures = get_fixtures_playwright(v["fixtures_url"], v["table_id"])
        else:
            raise(ValueError, "Invalid fixture parsing method")
>>>>>>> 96c67c08
        fixtures = process_fixtures(fixtures, country=k)
        fixtures["country"] = k
        fixtures["updated_at"] = datetime.now()
        fixtures_all.append(fixtures)
    fixtures_all = pd.concat(fixtures_all)
    table_name = f"{config.db_table_definitions['fixtures_table']['name']}_{league_name.lower()}"
    fixtures_all.to_sql(
        table_name,
        engine,
        if_exists="replace",
        index=False,
        dtype=config.db_table_definitions["fixtures_table"]["dtype"],
    )
    print("Fixtures updated")


if __name__ == "__main__":
    main_fixtures()<|MERGE_RESOLUTION|>--- conflicted
+++ resolved
@@ -33,7 +33,7 @@
     return pd.Series([home_goals, away_goals, home_pens, away_pens])
 
 
-def get_fixtures(url_list, table_id):
+def get_fixtures(url, table_id):
     """
     Fetches and parses a fixture table from a given webpage URL.
 
@@ -55,49 +55,6 @@
         requests.exceptions.RequestException: If the HTTP request fails.
         AttributeError: If the expected table or structure is not found in the HTML.
     """
-
-<<<<<<< HEAD
-    df_all = []
-    for url in url_list:
-        # Send a GET request to fetch the HTML content
-        time.sleep(10)
-        response = requests.get(url)
-        # Check if the request was successful
-        if response.status_code == 200:
-            # Parse the HTML content using BeautifulSoup
-            soup = BeautifulSoup(response.text, "html.parser")
-            for id in table_id:
-                table = soup.find("table", {"id": id})
-
-                # Extract table headers
-                headers = [th.text.strip() for th in table.find("thead").find_all("th")]
-
-                # Extract table rows
-                rows = []
-                for tr in table.find("tbody").find_all("tr"):
-                    row_th = [tr.find("th").text.strip()] if tr.find("th") else [""]
-                    row_td = [td.text.strip() for td in tr.find_all("td")]
-                    row = row_th + row_td
-                    rows.append(row)
-                # Convert to a Pandas DataFrame
-                df = pd.DataFrame(
-                    rows, columns=headers
-                )
-                  # Exclude the first header if it's a placeholder
-                # exclude rows where Home and Away are empty
-                # for ucl tables
-                if all(col in df.columns for col in ["Home", "Away","xG"]):
-                    df = df[(df["Home"] != "") | (df["Away"] != "")]
-                    df = df.drop(columns=["xG"])
-                df["url"] = url
-                df_all.append(df)
-            # Display the DataFrame
-            print("Fetching fixtures data...")
-        else:
-            print(f"Failed to fetch the page. Status code: {response.status_code}")
-            return
-    df_all = pd.concat(df_all)
-=======
     time.sleep(10)
     headers = {
         "User-Agent": (
@@ -274,7 +231,6 @@
     df_all = pd.concat(df_all, ignore_index=True)
     print(f"Fetching fixtures data complete. Total rows: {len(df_all)}")
 
->>>>>>> 96c67c08
     return df_all
 
 
@@ -691,21 +647,17 @@
     leagues_config = {k: v for k, v in config.fixtures_config.items() if k in leagues_to_sim}
     for k, v in leagues_config.items():
         print("Getting fixtures for: ", k)
-<<<<<<< HEAD
         if k == "MLB":
             fixtures = get_fixtures_text(v["fixtures_url"])
         else:
-            fixtures = get_fixtures(v["fixtures_url"], v["table_id"])
-=======
-        if config.parsing_method == "http_request":
-            fixtures = get_fixtures(v["fixtures_url"], v["table_id"])
-        elif config.parsing_method == "local_file":
-            fixtures = get_fixtures_local_file(v["local_file_path"], v["table_id"])
-        elif config.parsing_method == "playwright":
-            fixtures = get_fixtures_playwright(v["fixtures_url"], v["table_id"])
-        else:
-            raise(ValueError, "Invalid fixture parsing method")
->>>>>>> 96c67c08
+            if config.parsing_method == "http_request":
+                fixtures = get_fixtures(v["fixtures_url"], v["table_id"])
+            elif config.parsing_method == "local_file":
+                fixtures = get_fixtures_local_file(v["local_file_path"], v["table_id"])
+            elif config.parsing_method == "playwright":
+                fixtures = get_fixtures_playwright(v["fixtures_url"], v["table_id"])
+            else:
+                raise(ValueError, "Invalid fixture parsing method")
         fixtures = process_fixtures(fixtures, country=k)
         fixtures["country"] = k
         fixtures["updated_at"] = datetime.now()
