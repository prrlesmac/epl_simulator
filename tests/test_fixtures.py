--- conflicted
+++ resolved
@@ -14,12 +14,9 @@
 from retriever.fixtures import (
     extract_scores,
     get_fixtures,
-<<<<<<< HEAD
+    parse_fixtures_html,
     get_fixtures_text,
     parse_game_element,
-=======
-    parse_fixtures_html,
->>>>>>> 96c67c08
     process_fixtures,
     process_nfl_table_legacy
 )
@@ -497,7 +494,6 @@
         assert result_uecl.iloc[0]["home"] == "Barcelona"
 
 
-<<<<<<< HEAD
     def test_process_fixtures_nba(self):
         """Test processing fixtures for NBA."""
         fixtures = pd.DataFrame(
@@ -672,7 +668,10 @@
 
         result = process_fixtures(fixtures, "MLB").reset_index(drop=True)
         pd.testing.assert_frame_equal(output, result, check_like=True, check_index_type=False)  # ignores column order
-=======
+
+
+
+
 class TestParseFixturesHtml:
     @pytest.fixture
     def sample_html(self):
@@ -761,7 +760,6 @@
         })
         pd.testing.assert_frame_equal(df.reset_index(drop=True), expected)
 
->>>>>>> 96c67c08
 
 class TestIntegration:
     """Integration tests combining multiple functions."""
